from gym_smartgrid.envs import SmartGridEnv6


if __name__ == '__main__':
    env = SmartGridEnv6()
    env.reset()
<<<<<<< HEAD
    for _ in range(50000):
        env.render(speed=1)
=======
    for _ in range(50):
        env.render('save')
>>>>>>> 4fcb00d0
        env.step(env.action_space.sample()) # take a random action
    history = env.close(path='test_history.csv')

    env.replay('test_history.csv')<|MERGE_RESOLUTION|>--- conflicted
+++ resolved
@@ -4,13 +4,8 @@
 if __name__ == '__main__':
     env = SmartGridEnv6()
     env.reset()
-<<<<<<< HEAD
     for _ in range(50000):
-        env.render(speed=1)
-=======
-    for _ in range(50):
-        env.render('save')
->>>>>>> 4fcb00d0
+        env.render(sleep_time=.1)
         env.step(env.action_space.sample()) # take a random action
     history = env.close(path='test_history.csv')
 
